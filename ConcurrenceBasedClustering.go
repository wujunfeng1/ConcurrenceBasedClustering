--- conflicted
+++ resolved
@@ -69,17 +69,11 @@
 // brief description: This is a struct for concurrence models
 type ConcurrenceModel struct {
 	n                 uint
-<<<<<<< HEAD
-	sumConcurrences   uint
-	sumConcurrencesOf []uint
+	sumConcurrences   float64
+	sumConcurrencesOf []float64
 	meanConcurrenceOf []float64
 	varConcurrenceOf  []float64
-	concurrences      map[uint]map[uint]uint
-=======
-	sumConcurrences   float64
-	sumConcurrencesOf []float64
 	concurrences      map[uint]map[uint]float64
->>>>>>> 28070182
 }
 
 // =============================================================================
@@ -88,17 +82,11 @@
 func NewConcurrenceModel() ConcurrenceModel {
 	return ConcurrenceModel{
 		n:                 0,
-<<<<<<< HEAD
-		sumConcurrences:   0,
-		sumConcurrencesOf: []uint{},
+		sumConcurrences:   0.0,
+		sumConcurrencesOf: []float64{},
 		meanConcurrenceOf: []float64{},
 		varConcurrenceOf:  []float64{},
-		concurrences:      map[uint]map[uint]uint{},
-=======
-		sumConcurrences:   0.0,
-		sumConcurrencesOf: []float64{},
 		concurrences:      map[uint]map[uint]float64{},
->>>>>>> 28070182
 	}
 }
 
@@ -203,7 +191,7 @@
 		if sumConcurrencesOf[u] == 0 {
 			meanConcurrenceOf[u] = 0.0
 		} else {
-			meanConcurrenceOf[u] = float64(sumConcurrencesOf[u]) / float64(len(concurrence[u]))
+			meanConcurrenceOf[u] = float64(sumConcurrencesOf[u]) / float64(len(concurrences[u]))
 		}
 	}
 
@@ -215,11 +203,11 @@
 			varConcurrenceOf[u] = 0.0
 		} else {
 			varConcurrenceOf[u] = 0.0
-			for _, weightUV := range concurrence[u] {
+			for _, weightUV := range concurrences[u] {
 				diffFromMean := float64(weightUV) - meanConcurrenceOf[u]
 				varConcurrenceOf[u] += diffFromMean * diffFromMean
 			}
-			varConcurrenceOf[u] /= float64(len(concurrence[u]))
+			varConcurrenceOf[u] /= float64(len(concurrences[u]))
 		}
 	}
 
@@ -228,13 +216,9 @@
 	cm.n = n
 	cm.sumConcurrences = sumConcurrences
 	cm.sumConcurrencesOf = sumConcurrencesOf
-<<<<<<< HEAD
 	cm.meanConcurrenceOf = meanConcurrenceOf
 	cm.varConcurrenceOf = varConcurrenceOf
-	cm.concurrences = concurrence
-=======
 	cm.concurrences = concurrences
->>>>>>> 28070182
 }
 
 // =============================================================================
@@ -387,15 +371,11 @@
 	simMat := map[uint]map[uint]float64{}
 	for u := uint(0); u < cm.n; u++ {
 		row := map[uint]float64{u: 1.0}
-<<<<<<< HEAD
-=======
 		cu := 0.5 / cm.sumConcurrencesOf[u]
->>>>>>> 28070182
 		weightsOfU := cm.GetConcurrencesOf(u)
 		if len(weightsOfU) == 0 {
 			continue
 		}
-		cu := 0.5 / float64(cm.sumConcurrencesOf[u])
 		for v, weightUV := range weightsOfU {
 			cv := 0.5 / cm.sumConcurrencesOf[v]
 			row[v] = weightUV * (cu + cv)
@@ -406,7 +386,6 @@
 }
 
 // =============================================================================
-<<<<<<< HEAD
 // func (cm ConcurrenceModel) InduceNormalizedSimilarities
 // brief description: induce normalized similarities from concurrences.
 // input:
@@ -595,13 +574,8 @@
 }
 
 // =============================================================================
-// func (cm ConcurrenceModel) connectsWell
-// brief description: check whether the concurrence graph connects a node well
-//	in a partition of communities.
-=======
 // func (cm ConcurrenceModel) connects
 // brief description: check whether the concurrence graph connects two nodes.
->>>>>>> 28070182
 // input:
 //	u, v: two node IDs
 // output:
